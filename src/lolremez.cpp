//
//  LolRemez — Remez algorithm implementation
//
//  Copyright © 2005—2020 Sam Hocevar <sam@hocevar.net>
//
//  This program is free software. It comes without any warranty, to
//  the extent permitted by applicable law. You can redistribute it
//  and/or modify it under the terms of the Do What the Fuck You Want
//  to Public License, Version 2, as published by the WTFPL Task Force.
//  See http://www.wtfpl.net/ for more details.
//

#if HAVE_CONFIG_H
#   include "config.h"
#endif

#include <float.h>
#include <iostream>
#include <iomanip>
#include <optional> // std::optional

#include <lol/utils>
#include <lol/cli>
#include <lol/real>

#include "solver.h"
#include "expression.h"

using lol::real;

static std::string copyright =
    "Copyright © 2005—2020 Sam Hocevar <sam@hocevar.net>\n"
    "This program is free software. It comes without any warranty, to the extent\n"
    "permitted by applicable law. You can redistribute it and/or modify it under\n"
    "the terms of the Do What the Fuck You Want to Public License, Version 2, as\n"
    "published by the WTFPL Task Force. See http://www.wtfpl.net/ for more details.\n";

static std::string footer =
    "\n"
    "Examples:\n"
    "  lolremez -d 4 -r -1:1 \"atan(exp(1+x))\"\n"
    "  lolremez -d 4 -r -1:1 \"atan(exp(1+x))\" \"exp(1+x)\"\n"
    "\n"
    "Tutorial available on https://github.com/samhocevar/lolremez/wiki\n";

static std::string bugs =
    "\n"
    "Written by Sam Hocevar. Report bugs to <sam@hocevar.net> or to the\n"
    "issue page: https://github.com/samhocevar/lolremez/issues\n";

// FIXME: improve --version output by maybe reusing this function
static void version()
{
    std::cout
        << "lolremez " << PACKAGE_VERSION << "\n"
<<<<<<< HEAD
        << "Copyright © 2005—2020 Sam Hocevar <sam@hocevar.net>\n"
        << "This program is free software. It comes without any warranty, to the extent\n"
        << "permitted by applicable law. You can redistribute it and/or modify it under\n"
        << "the terms of the Do What the Fuck You Want to Public License, Version 2, as\n"
        << "published by the WTFPL Task Force. See http://www.wtfpl.net/ for more details.\n"
=======
>>>>>>> 453f116e
        << "\n"
        << copyright
        << bugs;
}

// FIXME: improve --help output by mayne adding some messages
static void usage()
{
    std::cout
        << "Usage: lolremez [-d degree] [-r xmin:xmax] x-expression [x-error]\n"
        << "       lolremez -h | --help\n"
        << "       lolremez -V | --version\n" 
        << "Find a polynomial approximation for x-expression.\n"
        << "\n"
        << "Mandatory arguments to long options are mandatory for short options too.\n"
        << "  -d, --degree <degree>      degree of final polynomial\n"
        << "  -r, --range <xmin>:<xmax>  range over which to approximate\n"
        << "  -p, --precision <bits>     floating-point precision (default 512)\n"
        << "      --progress             print progress\n"
        << "      --stats                print timing statistics\n"
        << "      --debug                print error for every iteration\n"
		<< "      --float                using float precision\n"
		<< "      --double               using double precision\n"
        << "      --fma                  using fused multiply-add\n"
        << "  -h, --help                 display this help and exit\n"
        << "  -V, --version              output version information and exit\n"
        << footer
        << bugs;
}

static void FAIL(char const *message = nullptr, ...)
{
    if (message)
    {
        printf("Error: ");
        va_list ap;
        va_start(ap, message);
        vfprintf(stdout, message, ap);
        va_end(ap);
        printf("\n");
    }
    printf("Try 'lolremez --help' for more information.\n");
    exit(EXIT_FAILURE);
}

// See the tutorial at http://lolengine.net/wiki/doc/maths/remez
int main(int argc, char **argv)
{
    std::string str_xmin("-1"), str_xmax("1");
    enum
    {
        mode_float,
        mode_double,
        mode_long_double,

        mode_default = mode_double,
    }
    mode = mode_default;
    root_finder rf = root_finder::pegasus;

    bool show_stats = false;
    bool show_progress = false;
    bool show_debug = false;
    bool use_fma = false;

    std::string expr;
    std::optional<std::string> error, range;
    std::optional<int> degree;
    std::optional<int> bits;

    remez_solver solver;

<<<<<<< HEAD
    lol::getopt opt(argc, argv);
    opt.add_opt('h', "help",      false);
    opt.add_opt('V', "version",   false);
    opt.add_opt('d', "degree",    true);
    opt.add_opt('r', "range",     true);
    opt.add_opt('p', "precision", true);
    opt.add_opt(200, "float",     false);
    opt.add_opt(201, "double",    false);
    opt.add_opt(202, "long-double", false);
    opt.add_opt(203, "stats",     false);
    opt.add_opt(204, "progress",  false);
    opt.add_opt(205, "debug",     false);
    opt.add_opt(206, "fma",       false);

    for (;;)
=======
    lol::cli::app opts("lolremez");
    opts.set_version_flag("-V,--version", PACKAGE_VERSION);
    opts.footer(footer + bugs);

    // Approximation parameters
    opts.add_option("-d,--degree", degree, "degree of final polynomial")->type_name("<int>");
    opts.add_option("-r,--range", range, "range over which to approximate")->type_name("<xmin>:<xmax>");
    // Precision parameters
    opts.add_option("-p,--precision", bits, "floating-point precision (default 512)")->type_name("<int>");
    opts.add_flag("--float", [&](int64_t) { mode = mode_float; }, "use float type");
    opts.add_flag("--double", [&](int64_t) { mode = mode_double; }, "use double type");
    opts.add_flag("--long-double", [&](int64_t) { mode = mode_long_double; }, "use long double type");
    opts.add_flag("--bisect", [&](int64_t) { rf = root_finder::bisect; }, "use bisection for root finding");
    opts.add_flag("--regula-falsi", [&](int64_t) { rf = root_finder::regula_falsi; }, "use regula falsi for root finding");
    opts.add_flag("--illinois", [&](int64_t) { rf = root_finder::illinois; }, "use Illinois algorithm for root finding");
    opts.add_flag("--pegasus", [&](int64_t) { rf = root_finder::pegasus; }, "use Pegasus algorithm for root finding (default)");
    opts.add_flag("--ford", [&](int64_t) { rf = root_finder::ford; }, "use Ford algorithm for root finding");
    // Runtime flags
    opts.add_flag("--progress", show_progress, "print progress");
    opts.add_flag("--stats", show_stats, "print timing statistics");
    opts.add_flag("--debug", show_debug, "print debug messages");
    // Expression to evaluate and optional error expression
    opts.add_option("expression", expr)->type_name("<x-expression>")->required();
    opts.add_option("error", error)->type_name("<x-expression>");

    CLI11_PARSE(opts, argc, argv);

    if (degree)
>>>>>>> 453f116e
    {
        if (*degree < 1)
            FAIL("invalid degree: must be at least 1");
        solver.set_order(*degree);
    }

<<<<<<< HEAD
        switch (c)
        {
        case 'd': { /* --degree */
            int degree = atoi(opt.arg);
            if (degree < 1)
                FAIL("invalid degree: must be at least 1");
            solver.set_order(degree);
          } break;
        case 'r': { /* --range */
            auto arg = lol::split(std::string(opt.arg), ':');
            if (arg.size() != 2)
                FAIL("invalid range");
            str_xmin = arg[0];
            str_xmax = arg[1];
          } break;
        case 'p': { /* --precision */
            int bits = atoi(opt.arg);
            if (bits < 32 || bits > 65535)
                FAIL("invalid precision %s", opt.arg);
            real::global_bigit_count((bits + 31) / 32);
          } break;
        case 200: /* --float */
            mode = mode_float;
            break;
        case 201: /* --double */
            mode = mode_double;
            break;
        case 202: /* --long-double */
            mode = mode_long_double;
            break;
        case 203: /* --stats */
            show_stats = true;
            break;
        case 204: /* --progress */
            show_progress = true;
            break;
        case 205: /* --debug */
            show_debug = true;
            break;
        case 206: /* --fma */
            use_fma = true;
            break;
        case 'h': /* --help */
            usage();
            return EXIT_SUCCESS;
        case 'V': /* --version */
            version();
            return EXIT_SUCCESS;
        default:
            FAIL();
        }
=======
    if (range)
    {
        auto arg = lol::split(*range, ':');
        if (arg.size() != 2)
            FAIL("invalid range");
        str_xmin = arg[0];
        str_xmax = arg[1];
    }

    if (bits)
    {
        if (*bits < 32 || *bits > 65535)
            FAIL("invalid precision %d", *bits);
        real::global_bigit_count((*bits + 31) / 32);
>>>>>>> 453f116e
    }

    // Initialise solver: ranges
    lol::real xmin, xmax;
    expression ex;

    if (!ex.parse(str_xmin))
        FAIL("invalid range xmin syntax: %s", str_xmin.c_str());
    if (!ex.is_constant())
        FAIL("invalid range: xmin must be constant");
    xmin = ex.eval(real::R_0());

    if (!ex.parse(str_xmax))
        FAIL("invalid range xmax syntax: %s", str_xmax.c_str());
    if (!ex.is_constant())
        FAIL("invalid range: xmax must be constant");
    xmax = ex.eval(real::R_0());

    if (xmin >= xmax)
        FAIL("invalid range: xmin >= xmax");
    solver.set_range(xmin, xmax);

    if (!ex.parse(expr))
        FAIL("invalid function: %s", expr.c_str());

    // Special case: if the function is constant, evaluate it immediately
    if (ex.is_constant())
    {
        std::cout << std::setprecision(int(real::DEFAULT_BIGIT_COUNT * 16 / 3.321928094) + 2);
        std::cout << ex.eval(real::R_0()) << '\n';
        return EXIT_SUCCESS;
    }

    solver.set_func(ex);

    if (error)
    {
        if (!ex.parse(*error))
            FAIL("invalid weight function: %s", error->c_str());

        solver.set_weight(ex);
    }

    // https://en.wikipedia.org/wiki/Floating-point_arithmetic#Internal_representation
    int digits = mode == mode_float ? FLT_DIG + 2 :
                 mode == mode_double ? DBL_DIG + 2 : LDBL_DIG + 2;
    solver.set_digits(digits);
    solver.set_root_finder(rf);

    solver.show_stats = show_stats;
    solver.show_debug = show_debug;

    // Solve polynomial
    solver.do_init();
    for (int iteration = 0; ; ++iteration)
    {
        fprintf(stderr, "Iteration: %d\r", iteration);
        fflush(stderr); // Required on Windows because stderr is buffered.
        if (!solver.do_step())
            break;

        if (show_progress)
        {
            auto p = solver.get_estimate();
            for (int j = 0; j < p.degree() + 1; j++)
            {
                if (j > 0 && p[j] >= real::R_0())
                    std::cout << '+';
                std::cout << std::setprecision(digits) << p[j];
                if (j > 1)
                    std::cout << "*x**" << j;
                else if (j == 1)
                    std::cout << "*x";
            }
            std::cout << '\n';
            fflush(stdout);
        }
    }

    // Print final estimate
    auto p = solver.get_estimate();
    char const *type = mode == mode_float ? "float" :
                       mode == mode_double ? "double" : "long double";
    std::cout << "// Approximation of f(x) = " << expr << '\n';
    if (error)
        std::cout << "// with weight function g(x) = " << *error << '\n';
    std::cout << "// on interval [ " << str_xmin << ", " << str_xmax << " ]\n";
    std::cout << "// with a polynomial of degree " << p.degree() << ".\n";

    // Print expression in Horner form
    std::cout << std::setprecision(digits);
    std::cout << "// p(x)=";
    for (int j = 0; j < p.degree() - 1; ++j)
        std::cout << '(';
    std::cout << p[p.degree()];
    for (int j = p.degree() - 1; j >= 0; --j)
        std::cout << (j < p.degree() - 1 ? ")" : "") << "*x"
                  << (p[j] > real::R_0() ? "+" : "") << p[j];
    std::cout << '\n';

    // Print C/C++ function
    std::cout << std::setprecision(digits);
    std::cout << type << " f(" << type << " x)\n{\n";
    for (int j = p.degree(); j >= 0; --j)
    {
        char const *a = nullptr;
        if (use_fma) {
            a = j ? "u = fma(u,x," : "return fma(u,x,";
        } 
        else {
            a = j ? "u = u * x +" : "return u * x +";
        }
        if (j == p.degree()) {
            std::cout << "    " << type << " u = ";
        } 
        else {
            std::cout << "    " << a << " ";
        }
        std::cout << p[j];

		switch (mode) {
		case mode_float: std::cout << "f"; break;
		//case mode_double: std::cout << ""; break;
		case mode_long_double: std::cout << ""; break;
		}

        if (use_fma && j != p.degree()) {
            std::cout << ");\n";
        } else {
            std::cout << ";\n";
        }
    }
    std::cout << "}\n";

    return 0;
}
<|MERGE_RESOLUTION|>--- conflicted
+++ resolved
@@ -53,14 +53,11 @@
 {
     std::cout
         << "lolremez " << PACKAGE_VERSION << "\n"
-<<<<<<< HEAD
         << "Copyright © 2005—2020 Sam Hocevar <sam@hocevar.net>\n"
         << "This program is free software. It comes without any warranty, to the extent\n"
         << "permitted by applicable law. You can redistribute it and/or modify it under\n"
         << "the terms of the Do What the Fuck You Want to Public License, Version 2, as\n"
         << "published by the WTFPL Task Force. See http://www.wtfpl.net/ for more details.\n"
-=======
->>>>>>> 453f116e
         << "\n"
         << copyright
         << bugs;
@@ -133,26 +130,10 @@
 
     remez_solver solver;
 
-<<<<<<< HEAD
-    lol::getopt opt(argc, argv);
-    opt.add_opt('h', "help",      false);
-    opt.add_opt('V', "version",   false);
-    opt.add_opt('d', "degree",    true);
-    opt.add_opt('r', "range",     true);
-    opt.add_opt('p', "precision", true);
-    opt.add_opt(200, "float",     false);
-    opt.add_opt(201, "double",    false);
-    opt.add_opt(202, "long-double", false);
-    opt.add_opt(203, "stats",     false);
-    opt.add_opt(204, "progress",  false);
-    opt.add_opt(205, "debug",     false);
-    opt.add_opt(206, "fma",       false);
-
-    for (;;)
-=======
     lol::cli::app opts("lolremez");
     opts.set_version_flag("-V,--version", PACKAGE_VERSION);
     opts.footer(footer + bugs);
+    opt.add_opt(206, "fma",       false);
 
     // Approximation parameters
     opts.add_option("-d,--degree", degree, "degree of final polynomial")->type_name("<int>");
@@ -178,14 +159,12 @@
     CLI11_PARSE(opts, argc, argv);
 
     if (degree)
->>>>>>> 453f116e
     {
         if (*degree < 1)
             FAIL("invalid degree: must be at least 1");
         solver.set_order(*degree);
     }
 
-<<<<<<< HEAD
         switch (c)
         {
         case 'd': { /* --degree */
@@ -237,14 +216,6 @@
         default:
             FAIL();
         }
-=======
-    if (range)
-    {
-        auto arg = lol::split(*range, ':');
-        if (arg.size() != 2)
-            FAIL("invalid range");
-        str_xmin = arg[0];
-        str_xmax = arg[1];
     }
 
     if (bits)
@@ -252,7 +223,6 @@
         if (*bits < 32 || *bits > 65535)
             FAIL("invalid precision %d", *bits);
         real::global_bigit_count((*bits + 31) / 32);
->>>>>>> 453f116e
     }
 
     // Initialise solver: ranges
